--- conflicted
+++ resolved
@@ -43,11 +43,8 @@
 from dimos.utils.ros_utils import distance_angle_to_goal_xy
 from dimos.utils.generic_subscriber import GenericSubscriber
 from nav_msgs import msg
-<<<<<<< HEAD
+from dimos.types.path import Path
 from dimos.types.costmap import Costmap
-=======
-from dimos.types.path import Path
->>>>>>> faf91697
 
 # Set up logging
 logger = setup_logger("dimos.robot.unitree.unitree_go2", level=logging.DEBUG)
@@ -171,19 +168,15 @@
             robot=self,
             robot_width=0.36,  # Unitree Go2 width in meters
             robot_length=0.6,  # Unitree Go2 length in meters
-<<<<<<< HEAD
-            visualization_size=500,  # 500x500 pixel visualization
-=======
             max_linear_vel=0.5,
             lookahead_distance=1.0,
             visualization_size=500  # 500x500 pixel visualization
->>>>>>> faf91697
         )
 
         self.global_planner = AstarPlanner(
             costmap=lambda: Costmap.from_msg(self.ros_control.topic_latest("map", msg.OccupancyGrid)()),
             base_link=lambda: self.ros_control.transform_euler("base_link"),
-            local_nav=lambda target: self.navigate_to_goal_local([target.x, target.y], is_robot_frame=False),
+            local_nav=self.navigate_path_local
         )
 
         # Create the visualization stream at 5Hz
@@ -258,13 +251,8 @@
         goal_reached = False
         tracking_started = False
         last_update_time = 0
-<<<<<<< HEAD
-        min_update_interval = 0.5  # Update goal at max 5Hz
-
-=======
         min_update_interval = 0.2  # Update goal at max 5Hz
         
->>>>>>> faf91697
         while time.time() - start_time < timeout:
             # Get latest tracking data
             tracking_data = tracking_subscriber.get_data()
