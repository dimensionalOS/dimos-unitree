--- conflicted
+++ resolved
@@ -46,17 +46,13 @@
                  camera_topics: Dict[str, str] = None,
                  use_compressed_video: bool = False,
                  max_linear_velocity: float = 1.0,
-<<<<<<< HEAD
-                 max_angular_velocity: float = 2.0, 
                  mock_connection: bool = False):
-=======
                  max_angular_velocity: float = 2.0,
                  state_topic: str = None,
                  imu_topic: str = None,
                  state_msg_type: Type = None,
                  imu_msg_type: Type = None,
                  webrtc_msg_type: Type = None):
->>>>>>> de1f6967
         """
         Initialize base ROS control interface
         Args:
