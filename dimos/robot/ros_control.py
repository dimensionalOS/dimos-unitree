# Copyright 2025 Dimensional Inc.
#
# Licensed under the Apache License, Version 2.0 (the "License");
# you may not use this file except in compliance with the License.
# You may obtain a copy of the License at
#
#     http://www.apache.org/licenses/LICENSE-2.0
#
# Unless required by applicable law or agreed to in writing, software
# distributed under the License is distributed on an "AS IS" BASIS,
# WITHOUT WARRANTIES OR CONDITIONS OF ANY KIND, either express or implied.
# See the License for the specific language governing permissions and
# limitations under the License.

import rclpy
from rclpy.node import Node
from rclpy.executors import MultiThreadedExecutor
from rclpy.action import ActionClient
from geometry_msgs.msg import Twist
from nav2_msgs.action import DriveOnHeading, Spin, BackUp
from sensor_msgs.msg import Image, CompressedImage
from cv_bridge import CvBridge
from dimos.stream.video_provider import VideoProvider
from enum import Enum, auto
import threading
import time
from typing import Optional, Tuple, Dict, Any, Type
from abc import ABC, abstractmethod
from rclpy.qos import (
    QoSProfile,
    QoSReliabilityPolicy,
    QoSHistoryPolicy,
    QoSDurabilityPolicy
)
from dimos.stream.ros_video_provider import ROSVideoProvider
import math
from nav2_simple_commander.robot_navigator import BasicNavigator
from builtin_interfaces.msg import Duration
from geometry_msgs.msg import Point, Vector3
from dimos.robot.ros_command_queue import ROSCommandQueue
from dimos.utils.logging_config import setup_logger
import logging

logger = setup_logger("dimos.robot.ros_control")

__all__ = ['ROSControl', 'RobotMode']

class RobotMode(Enum):
    """Enum for robot modes"""
    UNKNOWN = auto()
    INITIALIZING = auto()
    IDLE = auto()
    MOVING = auto()
    ERROR = auto()

class ROSControl(ABC):
    """Abstract base class for ROS-controlled robots"""
    
    def __init__(self, 
                 node_name: str,
                 camera_topics: Dict[str, str] = None,
<<<<<<< HEAD
=======
                 use_compressed_video: bool = True,
>>>>>>> 78df6eb0
                 max_linear_velocity: float = 1.0,
                 mock_connection: bool = False,
                 max_angular_velocity: float = 2.0,
                 state_topic: str = None,
                 imu_topic: str = None,
                 state_msg_type: Type = None,
                 imu_msg_type: Type = None,
                 webrtc_topic: str = None,
                 webrtc_api_topic: str = None,
                 webrtc_msg_type: Type = None,
                 move_vel_topic: str = None,
                 pose_topic: str = None,
                 debug: bool = False):
      
        """
        Initialize base ROS control interface
        Args:
            node_name: Name for the ROS node
            camera_topics: Dictionary of camera topics
            max_linear_velocity: Maximum linear velocity (m/s)
            max_angular_velocity: Maximum angular velocity (rad/s)
            state_topic: Topic name for robot state (optional)
            imu_topic: Topic name for IMU data (optional)
            state_msg_type: The ROS message type for state data
            imu_msg_type: The ROS message type for IMU data
            webrtc_topic: Topic for WebRTC commands
            webrtc_api_topic: Topic for WebRTC API commands
            webrtc_msg_type: The ROS message type for webrtc data
            move_vel_topic: Topic for direct movement commands
        """
        # Initialize rclpy and ROS node if not already running
        if not rclpy.ok():
            rclpy.init()

        self._state_topic = state_topic
        self._imu_topic = imu_topic
        self._state_msg_type = state_msg_type
        self._imu_msg_type = imu_msg_type
        self._webrtc_msg_type = webrtc_msg_type
        self._webrtc_topic = webrtc_topic
        self._webrtc_api_topic = webrtc_api_topic
        self._node = Node(node_name)
        self._debug = debug
        # Prepare a multi-threaded executor
        self._executor = MultiThreadedExecutor()
        
        # Movement constraints
        self.MAX_LINEAR_VELOCITY = max_linear_velocity
        self.MAX_ANGULAR_VELOCITY = max_angular_velocity
        
        self._subscriptions = []
        
        # Track State variables 
        self._robot_state = None  # Full state message
        self._imu_state = None  # Full IMU message
        self._mode = RobotMode.INITIALIZING

        # Create sensor data QoS profile
        sensor_qos = QoSProfile(
            reliability=QoSReliabilityPolicy.BEST_EFFORT,
            history=QoSHistoryPolicy.KEEP_LAST,
            durability=QoSDurabilityPolicy.VOLATILE,
            depth=1
        )
        
        command_qos = QoSProfile(
            reliability=QoSReliabilityPolicy.RELIABLE,
            history=QoSHistoryPolicy.KEEP_LAST,
            durability=QoSDurabilityPolicy.VOLATILE,
            depth=10  # Higher depth for commands to ensure delivery
        )
        
        # Initialize data handling
        self._video_provider = None
        self._bridge = None
        if camera_topics:
            self._bridge = CvBridge()
            self._video_provider = ROSVideoProvider(dev_name=f"{node_name}_video")
            
            # Create subscribers for each topic with sensor QoS
            for camera_config in camera_topics.values():
                topic = camera_config['topic']
                msg_type = camera_config['type']
                
                logger.info(f"Subscribing to {topic} with BEST_EFFORT QoS using message type {msg_type.__name__}")
                _camera_subscription = self._node.create_subscription(
                    msg_type,
                    topic,
                    self._image_callback,
                    sensor_qos
                )
                self._subscriptions.append(_camera_subscription)
        
        # Subscribe to state topic if provided
        if self._state_topic and self._state_msg_type:
            logger.info(f"Subscribing to {state_topic} with BEST_EFFORT QoS")
            self._state_sub = self._node.create_subscription(
                self._state_msg_type,
                self._state_topic,
                self._state_callback,
                qos_profile=sensor_qos
            )
            self._subscriptions.append(self._state_sub)
        else:
            logger.warning("No state topic andor message type provided - robot state tracking will be unavailable")

        if self._imu_topic and self._imu_msg_type:
            self._imu_sub = self._node.create_subscription(
                self._imu_msg_type,
                self._imu_topic,
                self._imu_callback,
                sensor_qos
            )
            self._subscriptions.append(self._imu_sub)
        else:
            logger.warning("No IMU topic and/or message type provided - IMU data tracking will be unavailable")

        # Nav2 Action Clients
        self._drive_client = ActionClient(self._node, DriveOnHeading, 'drive_on_heading')
        self._spin_client = ActionClient(self._node, Spin, 'spin')
        self._backup_client = ActionClient(self._node, BackUp, 'backup')
        
        # Wait for action servers
        if not mock_connection:
            self._drive_client.wait_for_server()
            self._spin_client.wait_for_server()
            self._backup_client.wait_for_server()

        # Publishers
        self._move_vel_pub = self._node.create_publisher(
            Twist, move_vel_topic, command_qos)
        self._pose_pub = self._node.create_publisher(
            Vector3, pose_topic, command_qos)
            
        if webrtc_msg_type:
            self._webrtc_pub = self._node.create_publisher(
                webrtc_msg_type, webrtc_topic, qos_profile=command_qos)
            
            # Initialize command queue
            self._command_queue = ROSCommandQueue(
                webrtc_func=self.webrtc_req,
                is_ready_func=lambda: self._mode == RobotMode.IDLE,
                is_busy_func=lambda: self._mode == RobotMode.MOVING,
            )
            # Start the queue processing thread
            self._command_queue.start()
        else:
            logger.warning("No WebRTC message type provided - WebRTC commands will be unavailable")
            
        # Start ROS spin in a background thread via the executor
        self._spin_thread = threading.Thread(target=self._ros_spin, daemon=True)
        self._spin_thread.start()
        
        logger.info(f"{node_name} initialized with multi-threaded executor")
        print(f"{node_name} initialized with multi-threaded executor")
    

    def _imu_callback(self, msg):
        """Callback for IMU data"""
        self._imu_state = msg
        # Log IMU state (very verbose)
        #logger.debug(f"IMU state updated: {self._imu_state}")


    def _state_callback(self, msg):
        """Callback for state messages to track mode and progress"""
        
        # Call the abstract method to update RobotMode enum based on the received state
        self._robot_state = msg
        self._update_mode(msg)
        # Log state changes (very verbose)
        # logger.debug(f"Robot state updated: {self._robot_state}")
    
    @property
    def robot_state(self) -> Optional[Any]:
        """Get the full robot state message"""
        return self._robot_state
    
    def _ros_spin(self):
        """Background thread for spinning the multi-threaded executor."""
        self._executor.add_node(self._node)
        try:
            self._executor.spin()
        finally:
            self._executor.shutdown()
    
    def _clamp_velocity(self, velocity: float, max_velocity: float) -> float:
        """Clamp velocity within safe limits"""
        return max(min(velocity, max_velocity), -max_velocity)
    
    @abstractmethod
    def _update_mode(self, *args, **kwargs):
        """Update robot mode based on state - to be implemented by child classes"""
        pass
    
    def get_state(self) -> Optional[Any]:
        """
        Get current robot state
        
        Base implementation provides common state fields. Child classes should
        extend this method to include their specific state information.
        
        Returns:
            ROS msg containing the robot state information
        """            
        if not self._state_topic:
            logger.warning("No state topic provided - robot state tracking will be unavailable")
            return None
        
        return self._robot_state
    
    def get_imu_state(self) -> Optional[Any]:
        """
        Get current IMU state
        
        Base implementation provides common state fields. Child classes should
        extend this method to include their specific state information.
        
        Returns:
            ROS msg containing the IMU state information
        """           
        if not self._imu_topic:
            logger.warning("No IMU topic provided - IMU data tracking will be unavailable")
            return None
        return self._imu_state
    
    def _image_callback(self, msg):
        """Convert ROS image to numpy array and push to data stream"""
        if self._video_provider and self._bridge:
            try:
                if isinstance(msg, CompressedImage):
                    frame = self._bridge.compressed_imgmsg_to_cv2(msg)
                elif isinstance(msg, Image):
                    frame = self._bridge.imgmsg_to_cv2(msg, "bgr8")
                else:
                    logger.error(f"Unsupported image message type: {type(msg)}")
                    return
                self._video_provider.push_data(frame)
            except Exception as e:
                logger.error(f"Error converting image: {e}")
                print(f"Full conversion error: {str(e)}")
    
    @property
    def video_provider(self) -> Optional[ROSVideoProvider]:
        """Data provider property for streaming data"""
        return self._video_provider
    

    def _send_action_client_goal(self, client, goal_msg, description=None, time_allowance=20.0):
        """
        Generic function to send any action client goal and wait for completion.
        
        Args:
            client: The action client to use
            goal_msg: The goal message to send
            description: Optional description for logging
            time_allowance: Maximum time to wait for completion
            
        Returns:
            bool: True if action succeeded, False otherwise
        """
        if description:
            logger.info(description)
            
        print(f"[ROSControl] Sending action client goal: {description}")
        print(f"[ROSControl] Goal message: {goal_msg}")
            
        # Reset action result tracking
        self._action_success = None
        
        # Send the goal
        send_goal_future = client.send_goal_async(
            goal_msg, 
            feedback_callback=lambda feedback: None
        )
        send_goal_future.add_done_callback(self._goal_response_callback)
        
        # Wait for completion
        start_time = time.time()
        while self._action_success is None and time.time() - start_time < time_allowance:
            time.sleep(0.1)
            
        elapsed = time.time() - start_time
        print(f"[ROSControl] Action completed in {elapsed:.2f}s with result: {self._action_success}")
            
        # Check result    
        if self._action_success is None:
            logger.error(f"Action timed out after {time_allowance}s")
            return False
        elif self._action_success:
            logger.info(f"Action succeeded")
            return True
        else:
            logger.error(f"Action failed")
            return False

    def move(self, distance: float, speed: float = 0.5, time_allowance: float = 120) -> bool:
        """
        Move the robot forward by a specified distance
        
        Args:
            distance: Distance to move forward in meters (must be positive)
            speed: Speed to move at in m/s (default 0.5)
            time_allowance: Maximum time to wait for the request to complete
            
        Returns:
            bool: True if movement succeeded
        """
        try:
            if distance <= 0:
                logger.error("Distance must be positive")
                return False
                
            speed = min(abs(speed), self.MAX_LINEAR_VELOCITY)
            
            # Define function to execute the move
            def execute_move():
                # Create DriveOnHeading goal
                goal = DriveOnHeading.Goal()
                goal.target.x = distance
                goal.target.y = 0.0
                goal.target.z = 0.0
                goal.speed = speed
                goal.time_allowance = Duration(sec=time_allowance)
                
                logger.info(f"Moving forward: distance={distance}m, speed={speed}m/s")
                
                return self._send_action_client_goal(
                    self._drive_client, 
                    goal, 
                    f"Sending Action Client goal in ROSControl.execute_move for {distance}m at {speed}m/s", 
                    time_allowance
                )
            
            # Queue the action
            cmd_id = self._command_queue.queue_action_client_request(
                action_name="move",
                execute_func=execute_move,
                priority=0,
                timeout=time_allowance,
                distance=distance,
                speed=speed
            )
            logger.info(f"Queued move command: {cmd_id} - Distance: {distance}m, Speed: {speed}m/s")
            return True
                
        except Exception as e:
            logger.error(f"Forward movement failed: {e}")
            import traceback
            logger.error(traceback.format_exc())
            return False

    def reverse(self, distance: float, speed: float = 0.5, time_allowance: float = 120) -> bool:
        """
        Move the robot backward by a specified distance
        
        Args:
            distance: Distance to move backward in meters (must be positive)
            speed: Speed to move at in m/s (default 0.5)
            time_allowance: Maximum time to wait for the request to complete
            
        Returns:
            bool: True if movement succeeded
        """
        try:
            if distance <= 0:
                logger.error("Distance must be positive")
                return False
                
            speed = min(abs(speed), self.MAX_LINEAR_VELOCITY)
            
            # Define function to execute the reverse
            def execute_reverse():
                # Create BackUp goal
                goal = BackUp.Goal()
                goal.target = Point()
                goal.target.x = -distance  # Negative for backward motion
                goal.target.y = 0.0
                goal.target.z = 0.0
                goal.speed = speed  # BackUp expects positive speed
                goal.time_allowance = Duration(sec=time_allowance)
                
                print(f"[ROSControl] execute_reverse: Creating BackUp goal with distance={distance}m, speed={speed}m/s")
                print(f"[ROSControl] execute_reverse: Goal details: x={goal.target.x}, y={goal.target.y}, z={goal.target.z}, speed={goal.speed}")
                
                logger.info(f"Moving backward: distance={distance}m, speed={speed}m/s")
                
                result = self._send_action_client_goal(
                    self._backup_client, 
                    goal, 
                    f"Moving backward {distance}m at {speed}m/s", 
                    time_allowance
                )
                
                print(f"[ROSControl] execute_reverse: BackUp action result: {result}")
                return result
            
            # Queue the action
            cmd_id = self._command_queue.queue_action_client_request(
                action_name="reverse",
                execute_func=execute_reverse,
                priority=0,
                timeout=time_allowance,
                distance=distance,
                speed=speed
            )
            logger.info(f"Queued reverse command: {cmd_id} - Distance: {distance}m, Speed: {speed}m/s")
            return True
                
        except Exception as e:
            logger.error(f"Backward movement failed: {e}")
            import traceback
            logger.error(traceback.format_exc())
            return False

    def spin(self, degrees: float, speed: float = 45.0, time_allowance: float = 120) -> bool:
        """
        Rotate the robot by a specified angle
        
        Args:
            degrees: Angle to rotate in degrees (positive for counter-clockwise, negative for clockwise)
            speed: Angular speed in degrees/second (default 45.0)
            time_allowance: Maximum time to wait for the request to complete
            
        Returns:
            bool: True if movement succeeded
        """
        try:
            # Convert degrees to radians
            angle = math.radians(degrees)
            angular_speed = math.radians(abs(speed))
            
            # Clamp angular speed
            angular_speed = min(angular_speed, self.MAX_ANGULAR_VELOCITY)
            time_allowance = max(int(abs(angle) / angular_speed * 2), 20)  # At least 20 seconds or double the expected time
            
            # Define function to execute the spin
            def execute_spin():
                # Create Spin goal
                goal = Spin.Goal()
                goal.target_yaw = angle  # Nav2 Spin action expects radians
                goal.time_allowance = Duration(sec=time_allowance)
                
                logger.info(f"Spinning: angle={degrees}deg ({angle:.2f}rad)")
                
                return self._send_action_client_goal(
                    self._spin_client, 
                    goal, 
                    f"Spinning {degrees} degrees at {speed} deg/s", 
                    time_allowance
                )
            
            # Queue the action
            cmd_id = self._command_queue.queue_action_client_request(
                action_name="spin",
                execute_func=execute_spin,
                priority=0,
                timeout=time_allowance,
                degrees=degrees,
                speed=speed
            )
            logger.info(f"Queued spin command: {cmd_id} - Degrees: {degrees}, Speed: {speed}deg/s")
            return True
                
        except Exception as e:
            logger.error(f"Spin movement failed: {e}")
            import traceback
            logger.error(traceback.format_exc())
            return False

    def _goal_response_callback(self, future):
        """Handle the goal response."""
        goal_handle = future.result()
        if not goal_handle.accepted:
            logger.warn('Goal was rejected!')
            print("[ROSControl] Goal was REJECTED by the action server")
            self._action_success = False
            return

        logger.info('Goal accepted')
        print("[ROSControl] Goal was ACCEPTED by the action server")
        result_future = goal_handle.get_result_async()
        result_future.add_done_callback(self._goal_result_callback)
    
    def _goal_result_callback(self, future):
        """Handle the goal result."""
        try:
            result = future.result().result
            logger.info('Goal completed')
            print(f"[ROSControl] Goal COMPLETED with result: {result}")
            self._action_success = True
        except Exception as e:
            logger.error(f'Goal failed with error: {e}')
            print(f"[ROSControl] Goal FAILED with error: {e}")
            self._action_success = False
    
    def stop(self) -> bool:
        """Stop all robot movement"""
        try:
            self.navigator.cancelTask()
            self._current_velocity = {"x": 0.0, "y": 0.0, "z": 0.0}
            self._is_moving = False
            return True
        except Exception as e:
            logger.error(f"Failed to stop movement: {e}")
            return False
    
    def cleanup(self):
        """Cleanup the executor, ROS node, and stop robot."""
        self.stop()

        # Stop the WebRTC queue manager
        if self._command_queue:
            logger.info("Stopping WebRTC queue manager...")
            self._command_queue.stop()

        # Shut down the executor to stop spin loop cleanly
        self._executor.shutdown()

        # Destroy node and shutdown rclpy
        self._node.destroy_node()
        rclpy.shutdown()

    def webrtc_req(self, api_id: int,
                   topic: str = None,
                   parameter: str = '', 
                   priority: int = 0,
                   request_id: str = None,
                   data=None) -> bool:
        """
        Send a WebRTC request command to the robot
        
        Args:
            api_id: The API ID for the command
            topic: The API topic to publish to (defaults to self._webrtc_api_topic)
            parameter: Optional parameter string
            priority: Priority level (0 or 1)
            request_id: Optional request ID for tracking (not used in ROS implementation)
            data: Optional data dictionary (not used in ROS implementation)
            params: Optional params dictionary (not used in ROS implementation)
            
        Returns:
            bool: True if command was sent successfully
        """
        try:
            # Create and send command
            cmd = self._webrtc_msg_type()
            cmd.api_id = api_id
            cmd.topic = topic if topic is not None else self._webrtc_api_topic
            cmd.parameter = parameter
            cmd.priority = priority
            
            self._webrtc_pub.publish(cmd)
            logger.info(f"Sent WebRTC request: api_id={api_id}, topic={cmd.topic}")
            return True
            
        except Exception as e:
            logger.error(f"Failed to send WebRTC request: {e}")
            return False
            
    def get_robot_mode(self) -> RobotMode:
        """
        Get the current robot mode
        
        Returns:
            RobotMode: The current robot mode enum value
        """
        return self._mode
    
    def print_robot_mode(self):
        """Print the current robot mode to the console"""
        mode = self.get_robot_mode()
        print(f"Current RobotMode: {mode.name}")
        print(f"Mode enum: {mode}")

    def queue_webrtc_req(self, api_id: int,
                         topic: str = None,
                         parameter: str = '',
                         priority: int = 0, 
                         timeout: float = 90.0,
                         request_id: str = None,
                         data=None) -> str:
        """
        Queue a WebRTC request to be sent when the robot is IDLE
        
        Args:
            api_id: The API ID for the command
            topic: The topic to publish to (defaults to self._webrtc_api_topic)
            parameter: Optional parameter string
            priority: Priority level (0 or 1)
            timeout: Maximum time to wait for the request to complete
            request_id: Optional request ID (if None, one will be generated)
            data: Optional data dictionary (not used in ROS implementation)
            
        Returns:
            str: Request ID that can be used to track the request
        """
        return self._command_queue.queue_webrtc_request(
            api_id=api_id,
            topic=topic if topic is not None else self._webrtc_api_topic,
            parameter=parameter,
            priority=priority,
            timeout=timeout,
            request_id=request_id,
            data=data
        )

    def move_vel(self, x: float, y: float, yaw: float, duration: float = 0.0) -> bool:
        """
        Send movement command to the robot using velocity commands
        
        Args:
            x: Forward/backward velocity (m/s)
            y: Left/right velocity (m/s)
            yaw: Rotational velocity (rad/s)
            duration: How long to move (seconds). If 0, command is continuous
            
        Returns:
            bool: True if command was sent successfully
        """
        # Clamp velocities to safe limits
        x = self._clamp_velocity(x, self.MAX_LINEAR_VELOCITY)
        y = self._clamp_velocity(y, self.MAX_LINEAR_VELOCITY)
        yaw = self._clamp_velocity(yaw, self.MAX_ANGULAR_VELOCITY)

        # Create and send command
        cmd = Twist()
        cmd.linear.x = float(x)
        cmd.linear.y = float(y)
        cmd.angular.z = float(yaw)

        try:
            if duration > 0:
                start_time = time.time()
                while time.time() - start_time < duration:
                    self._move_vel_pub.publish(cmd)
                    time.sleep(0.1)  # 10Hz update rate
                # Stop after duration
                self.stop()
            else:
                self._move_vel_pub.publish(cmd)
            return True

        except Exception as e:
            self._logger.error(f"Failed to send movement command: {e}")
            return False

    def move_vel_command(self, x: float, y: float, yaw: float) -> bool:
        """
        Send a single velocity command without duration handling.
        
        Args:
            x: Forward/backward velocity (m/s)
            y: Left/right velocity (m/s)
            yaw: Rotational velocity (rad/s)
            
        Returns:
            bool: True if command was sent successfully
        """
        # Clamp velocities to safe limits
        x = self._clamp_velocity(x, self.MAX_LINEAR_VELOCITY)
        y = self._clamp_velocity(y, self.MAX_LINEAR_VELOCITY)
        yaw = self._clamp_velocity(yaw, self.MAX_ANGULAR_VELOCITY)

        # Create and send command
        cmd = Twist()
        cmd.linear.x = float(x)
        cmd.linear.y = float(y)
        cmd.angular.z = float(yaw)

        try:
            self._move_vel_pub.publish(cmd)
            return True
        except Exception as e:
            logger.error(f"Failed to send velocity command: {e}")
            return False

    def pose_command(self, roll: float, pitch: float, yaw: float) -> bool:
        """
        Send a pose command to the robot to adjust its body orientation
        
        Args:
            roll: Roll angle in radians
            pitch: Pitch angle in radians
            yaw: Yaw angle in radians
            
        Returns:
            bool: True if command was sent successfully
        """
        # Create the pose command message
        cmd = Vector3()
        cmd.x = float(roll)   # Roll
        cmd.y = float(pitch)  # Pitch
        cmd.z = float(yaw)    # Yaw

        try:
            self._pose_pub.publish(cmd)
            logger.debug(f"Sent pose command: roll={roll}, pitch={pitch}, yaw={yaw}")
            return True
        except Exception as e:
            logger.error(f"Failed to send pose command: {e}")
            return False<|MERGE_RESOLUTION|>--- conflicted
+++ resolved
@@ -59,10 +59,6 @@
     def __init__(self, 
                  node_name: str,
                  camera_topics: Dict[str, str] = None,
-<<<<<<< HEAD
-=======
-                 use_compressed_video: bool = True,
->>>>>>> 78df6eb0
                  max_linear_velocity: float = 1.0,
                  mock_connection: bool = False,
                  max_angular_velocity: float = 2.0,
