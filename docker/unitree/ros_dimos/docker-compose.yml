version: '3.8'

services:
  unitree_ros_dimos:
    build:
      context: ../../../
      dockerfile: docker/unitree/ros_dimos/Dockerfile
    env_file:
      - ./../../../.env
    environment:
      - ROBOT_IP=${ROBOT_IP} 
      - CONN_TYPE=${CONN_TYPE:-webrtc}
      - WEBRTC_SERVER_HOST=0.0.0.0  # Listen on all interfaces
      - WEBRTC_SERVER_PORT=${WEBRTC_SERVER_PORT:-9991}
      - DISPLAY=${DISPLAY:-}  # For GUI applications like rviz2
      - ROS_OUTPUT_DIR=/app/assets/output/ros  # Change output directory
    volumes:
      - /tmp/.X11-unix:/tmp/.X11-unix  # X11 forwarding
      - ${HOME}/.Xauthority:/root/.Xauthority:rw
<<<<<<< HEAD
      - ../../../assets/output/:/app/assets/output
=======
      - ./../../../assets:/dimos/assets
>>>>>>> 473208e9
    network_mode: "host"  # Required for ROS2 discovery and robot communication
    privileged: true  # Required for hardware access
    devices:
      - /dev/input:/dev/input  # For joystick access
    restart: unless-stopped <|MERGE_RESOLUTION|>--- conflicted
+++ resolved
@@ -17,11 +17,8 @@
     volumes:
       - /tmp/.X11-unix:/tmp/.X11-unix  # X11 forwarding
       - ${HOME}/.Xauthority:/root/.Xauthority:rw
-<<<<<<< HEAD
       - ../../../assets/output/:/app/assets/output
-=======
-      - ./../../../assets:/dimos/assets
->>>>>>> 473208e9
+
     network_mode: "host"  # Required for ROS2 discovery and robot communication
     privileged: true  # Required for hardware access
     devices:
