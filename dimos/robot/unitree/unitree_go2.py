# Copyright 2025 Dimensional Inc.
#
# Licensed under the Apache License, Version 2.0 (the "License");
# you may not use this file except in compliance with the License.
# You may obtain a copy of the License at
#
#     http://www.apache.org/licenses/LICENSE-2.0
#
# Unless required by applicable law or agreed to in writing, software
# distributed under the License is distributed on an "AS IS" BASIS,
# WITHOUT WARRANTIES OR CONDITIONS OF ANY KIND, either express or implied.
# See the License for the specific language governing permissions and
# limitations under the License.

import multiprocessing
from typing import Optional, Union, Tuple
import numpy as np
from dimos.robot.robot import Robot
from dimos.robot.unitree.unitree_skills import MyUnitreeSkills
from dimos.skills.skills import AbstractRobotSkill, AbstractSkill, SkillLibrary
from dimos.stream.video_providers.unitree import UnitreeVideoProvider
from dimos.stream.videostream import VideoStream
from dimos.stream.video_provider import AbstractVideoProvider
from dimos.stream.video_operators import VideoOperators as vops
from dimos.models.qwen.video_query import get_bbox_from_qwen
from reactivex import operators as RxOps
import json
from reactivex import Observable, create
from reactivex import operators as ops
from reactivex.disposable import CompositeDisposable
import logging
import time
from dimos.robot.unitree.external.go2_webrtc_connect.go2_webrtc_driver.webrtc_driver import WebRTCConnectionMethod
import os
from dimos.robot.unitree.unitree_ros_control import UnitreeROSControl
from reactivex.scheduler import ThreadPoolScheduler
import threading
from dimos.utils.logging_config import setup_logger
from dimos.perception.visual_servoing import VisualServoing
from dimos.perception.person_tracker import PersonTrackingStream
from dimos.perception.object_tracker import ObjectTrackingStream
from dimos.robot.local_planner import VFHPurePursuitPlanner
from dimos.robot.global_planner.planner import AstarPlanner
from dimos.utils.ros_utils import distance_angle_to_goal_xy
from dimos.utils.generic_subscriber import GenericSubscriber
from nav_msgs import msg
from dimos.types.path import Path
from dimos.types.costmap import Costmap
from dimos.skills.visual_navigation_skills import FollowHuman, NavigateToObject

# Set up logging
logger = setup_logger("dimos.robot.unitree.unitree_go2", level=logging.DEBUG)

# UnitreeGo2 Print Colors (Magenta)
UNITREE_GO2_PRINT_COLOR = "\033[35m"
UNITREE_GO2_RESET_COLOR = "\033[0m"


class UnitreeGo2(Robot):
    def __init__(
        self,
        ros_control: Optional[UnitreeROSControl] = None,
        ip=None,
        connection_method: WebRTCConnectionMethod = WebRTCConnectionMethod.LocalSTA,
        serial_number: str = None,
        output_dir: str = os.getcwd(),  # TODO: Pull from ENV variable to handle docker and local development
        use_ros: bool = True,
        use_webrtc: bool = False,
        disable_video_stream: bool = False,
        mock_connection: bool = False,
        skills: Optional[Union[MyUnitreeSkills, AbstractSkill]] = None,
    ):
        """Initialize the UnitreeGo2 robot.

        Args:
            ros_control: ROS control interface, if None a new one will be created
            ip: IP address of the robot (for LocalSTA connection)
            connection_method: WebRTC connection method (LocalSTA or LocalAP)
            serial_number: Serial number of the robot (for LocalSTA with serial)
            output_dir: Directory for output files
            use_ros: Whether to use ROSControl and ROS video provider
            use_webrtc: Whether to use WebRTC video provider ONLY
            disable_video_stream: Whether to disable the video stream
            mock_connection: Whether to mock the connection to the robot
            skills: Skills library or custom skill implementation. Default is MyUnitreeSkills() if None.
        """
        print(f"Initializing UnitreeGo2 with use_ros: {use_ros} and use_webrtc: {use_webrtc}")
        if not (use_ros ^ use_webrtc):  # XOR operator ensures exactly one is True
            raise ValueError("Exactly one video/control provider (ROS or WebRTC) must be enabled")

        # Initialize ros_control if it is not provided and use_ros is True
        if ros_control is None and use_ros:
            ros_control = UnitreeROSControl(
                node_name="unitree_go2", disable_video_stream=disable_video_stream, mock_connection=mock_connection
            )

        # Initialize skill library
        if skills is None:
            skills = MyUnitreeSkills(robot=self)

        super().__init__(ros_control=ros_control, output_dir=output_dir, skill_library=skills)

        if self.skill_library is not None:
            for skill in self.skill_library:
                if isinstance(skill, AbstractRobotSkill):
                    self.skill_library.create_instance(skill.__name__, robot=self)
            if isinstance(self.skill_library, MyUnitreeSkills):
                self.skill_library._robot = self
                self.skill_library.init()
                self.skill_library.initialize_skills()

        # Camera stuff
        self.camera_intrinsics = [819.553492, 820.646595, 625.284099, 336.808987]
        self.camera_pitch = np.deg2rad(0)  # negative for downward pitch
        self.camera_height = 0.44  # meters

        # Initialize UnitreeGo2-specific attributes
        self.output_dir = output_dir
        self.ip = ip
        self.disposables = CompositeDisposable()
        self.main_stream_obs = None

        # Initialize thread pool scheduler
        self.optimal_thread_count = multiprocessing.cpu_count()
        self.thread_pool_scheduler = ThreadPoolScheduler(self.optimal_thread_count // 2)

        if (connection_method == WebRTCConnectionMethod.LocalSTA) and (ip is None):
            raise ValueError("IP address is required for LocalSTA connection")

        # Create output directory if it doesn't exist
        os.makedirs(self.output_dir, exist_ok=True)
        print(f"Agent outputs will be saved to: {os.path.join(self.output_dir, 'memory.txt')}")

        # Choose data provider based on configuration
        if use_ros and not disable_video_stream:
            # Use ROS video provider from ROSControl
            self.video_stream = self.ros_control.video_provider
        elif use_webrtc and not disable_video_stream:
            # Use WebRTC ONLY video provider
            self.video_stream = UnitreeVideoProvider(
                dev_name="UnitreeGo2",
                connection_method=connection_method,
                serial_number=serial_number,
                ip=self.ip if connection_method == WebRTCConnectionMethod.LocalSTA else None,
            )
        else:
            self.video_stream = None

        # Initialize visual servoing if enabled
        if self.video_stream is not None:
            self.video_stream_ros = self.get_ros_video_stream(fps=8)
            self.person_tracker = PersonTrackingStream(
                camera_intrinsics=self.camera_intrinsics,
                camera_pitch=self.camera_pitch,
                camera_height=self.camera_height,
            )
            self.object_tracker = ObjectTrackingStream(
                camera_intrinsics=self.camera_intrinsics,
                camera_pitch=self.camera_pitch,
                camera_height=self.camera_height,
            )
            person_tracking_stream = self.person_tracker.create_stream(self.video_stream_ros)
            object_tracking_stream = self.object_tracker.create_stream(self.video_stream_ros)

            self.person_tracking_stream = person_tracking_stream
            self.object_tracking_stream = object_tracking_stream

        # Initialize the local planner and create BEV visualization stream
        self.local_planner = VFHPurePursuitPlanner(
            robot=self,
            robot_width=0.36,  # Unitree Go2 width in meters
            robot_length=0.6,  # Unitree Go2 length in meters
            max_linear_vel=0.5,
            lookahead_distance=1.0,
            visualization_size=500,  # 500x500 pixel visualization
        )

        self.global_planner = AstarPlanner(
            conservativism=3,  # how close to obstacles robot is allowed to path plan
            set_local_nav=self.navigate_path_local,
            get_costmap=self.ros_control.topic_latest("map", Costmap),
            get_robot_pos=lambda: self.ros_control.transform_euler_pos("base_link"),
        )

        # Create the visualization stream at 5Hz
        self.local_planner_viz_stream = self.local_planner.create_stream(frequency_hz=5.0)

<<<<<<< HEAD
    def follow_human(self, distance: int = 1.5, timeout: float = 20.0, point: Tuple[int, int] = None):
        logger.warning(f"Following human for {timeout} seconds...")
        person_visual_servoing = VisualServoing(tracking_stream=self.person_tracking_stream)
        start_time = time.time()
        success = person_visual_servoing.start_tracking(point=point, desired_distance=distance)
        while person_visual_servoing.running and time.time() - start_time < timeout:
            output = person_visual_servoing.updateTracking()
            x_vel = output.get("linear_vel")
            z_vel = output.get("angular_vel")
            logger.debug(f"Following human: x_vel: {x_vel}, z_vel: {z_vel}")
            self.ros_control.move_vel_control(x=x_vel, y=0, yaw=z_vel)
            time.sleep(0.05)
        person_visual_servoing.stop_tracking()
        del person_visual_servoing
        return success

    def navigate_to(self, object_name: str, distance: float = 1.0, timeout: float = 40.0, max_retries: int = 3):
        """
        Navigate to an object identified by name using vision-based tracking and local planner.

        Args:
            object_name: Name of the object to navigate to
            distance: Desired distance to maintain from object in meters
            timeout: Maximum time to spend navigating in seconds
            max_retries: Maximum number of retries when getting bounding box from Qwen

        Returns:
            bool: True if navigation was successful, False otherwise
        """
        logger.warning(f"Navigating to {object_name} with desired distance {distance}m, timeout {timeout} seconds...")

        # Try to get a bounding box from Qwen with retries
        bbox = None
        retry_count = 0

        while bbox is None and retry_count < max_retries:
            if retry_count > 0:
                logger.info(f"Retry {retry_count}/{max_retries} to get bounding box for {object_name}")
                # Wait a moment before retry to let the camera feed update
                time.sleep(1.0)

            try:
                bbox, object_size = get_bbox_from_qwen(self.video_stream_ros, object_name=object_name)
            except Exception as e:
                logger.error(f"Error querying Qwen: {e}")

            retry_count += 1

        if bbox is None:
            logger.error(f"Failed to get bounding box for {object_name} after {max_retries} attempts")
            return False

        logger.info(f"Found {object_name} at {bbox} with size {object_size}")

        # Start the object tracker with the detected bbox
        self.object_tracker.track(bbox, size=object_size)

        # Create object tracking stream
        object_tracking_stream = self.object_tracking_stream

        # Create a GenericSubscriber to get latest tracking data
        tracking_subscriber = GenericSubscriber(object_tracking_stream)

        # Main navigation loop
        start_time = time.time()
        goal_reached = False
        tracking_started = False
        last_update_time = 0
        min_update_interval = 0.2  # Update goal at max 5Hz

        while time.time() - start_time < timeout:
            # Get latest tracking data
            tracking_data = tracking_subscriber.get_data()

            # Check if we have valid tracking data with targets
            if tracking_data and tracking_data.get("targets") and tracking_data["targets"] and not tracking_started:
                target = tracking_data["targets"][0]

                # Only update goal position if we have distance and angle data
                current_time = time.time()
                if (
                    "distance" in target
                    and "angle" in target
                    and current_time - last_update_time >= min_update_interval
                ):
                    # Convert target distance and angle to xy coordinates in robot frame
                    logger.info(f"Target distance: {target['distance'] - distance}, Target angle: {target['angle']}")
                    goal_x_robot, goal_y_robot = distance_angle_to_goal_xy(
                        target["distance"] - distance,  # Subtract desired distance to stop short
                        -target["angle"],
                    )

                    # Update the goal in the local planner
                    self.local_planner.set_goal((goal_x_robot, goal_y_robot), frame="base_link")
                    last_update_time = current_time
                    tracking_started = True

            # Check if goal has been reached (near to object at desired distance)
            if self.local_planner.is_goal_reached():
                goal_reached = True
                logger.info(f"Goal reached! Arrived at {object_name} at desired distance.")
                break

            # Get planned velocity from local planner
            vel_command = self.local_planner.plan()
            x_vel = vel_command.get("x_vel", 0.0)
            angular_vel = vel_command.get("angular_vel", 0.0)

            # Send velocity command to robot
            self.ros_control.move_vel_control(x=x_vel, y=0, yaw=angular_vel)

            # Control rate
            time.sleep(0.05)

        self.ros_control.stop()

        # Clean up tracking subscriber
        if tracking_subscriber:
            tracking_subscriber.dispose()

        if goal_reached:
            logger.info(f"Successfully navigated to {object_name}")
        else:
            logger.warning(f"Failed to reach {object_name} within timeout")

        return goal_reached

=======
>>>>>>> d8f6e7eb
    def navigate_to_goal_local(
        self, goal_xy_robot: Tuple[float, float], is_robot_frame=True, timeout: float = 60.0
    ) -> bool:
        """
        Navigates the robot to a goal specified in the robot's local frame
        using the VFHPurePursuitPlanner.

        Args:
            goal_xy_robot: Tuple (x, y) representing the goal position relative
                           to the robot's current position and orientation.
            timeout: Maximum time (in seconds) allowed to reach the goal.

        Returns:
            bool: True if the goal was reached within the timeout, False otherwise.
        """
        logger.info(f"Starting navigation to local goal {goal_xy_robot} with timeout {timeout}s.")

        # Set the single goal in the robot's frame. Adjustment will happen internally.
        self.local_planner.set_goal(goal_xy_robot, is_robot_frame=is_robot_frame)

        start_time = time.time()
        goal_reached = False

        try:
            while time.time() - start_time < timeout:
                # Check if goal has been reached
                if self.local_planner.is_goal_reached():
                    logger.info("Goal reached successfully.")
                    goal_reached = True
                    break

                # Get planned velocity towards the goal
                vel_command = self.local_planner.plan()
                x_vel = vel_command.get("x_vel", 0.0)
                angular_vel = vel_command.get("angular_vel", 0.0)

                # Send velocity command
                self.ros_control.move_vel_control(x=x_vel, y=0, yaw=angular_vel)

                # Control loop frequency
                time.sleep(0.1)

            if not goal_reached:
                logger.warning(f"Navigation timed out after {timeout} seconds before reaching goal.")

        except KeyboardInterrupt:
            logger.info("Navigation to local goal interrupted by user.")
            goal_reached = False  # Consider interruption as failure
        except Exception as e:
            logger.error(f"Error during navigation to local goal: {e}")
            goal_reached = False  # Consider error as failure
        finally:
            logger.info("Stopping robot after navigation attempt.")
            self.ros_control.stop()

        return goal_reached

<<<<<<< HEAD
    def navigate_path_local(
        self, path: Path, timeout: float = 120.0, stop_event: Optional[threading.Event] = None
    ) -> bool:
=======
    def navigate_path_local(self, path: Path, timeout: float = 120.0, goal_theta: Optional[float] = None, stop_event: Optional[threading.Event] = None) -> bool:
>>>>>>> d8f6e7eb
        """
        Navigates the robot along a path of waypoints using the waypoint following capability
        of the VFHPurePursuitPlanner.

        Args:
            path: Path object containing waypoints in odom/map frame
            timeout: Maximum time (in seconds) allowed to follow the complete path
            stop_event: Optional threading.Event to signal when navigation should stop

        Returns:
            bool: True if the entire path was successfully followed, False otherwise
        """
        logger.info(f"Starting navigation along path with {len(path)} waypoints and timeout {timeout}s.")

        # Set the path in the local planner
        self.local_planner.set_goal_waypoints(path, goal_theta=goal_theta)

        start_time = time.time()
        path_completed = False

        try:
            while time.time() - start_time < timeout and not (stop_event and stop_event.is_set()):
                # Check if the entire path has been traversed
                if self.local_planner.is_goal_reached():
                    logger.info("Path traversed successfully.")
                    path_completed = True
                    break

                # Get planned velocity towards the current waypoint target
                vel_command = self.local_planner.plan()
                x_vel = vel_command.get("x_vel", 0.0)
                angular_vel = vel_command.get("angular_vel", 0.0)

                # Send velocity command
                self.ros_control.move_vel_control(x=x_vel, y=0, yaw=angular_vel)

                # Control loop frequency
                time.sleep(0.1)

            if not path_completed:
                logger.warning(f"Path following timed out after {timeout} seconds before completing the path.")

        except KeyboardInterrupt:
            logger.info("Path navigation interrupted by user.")
            path_completed = False
        except Exception as e:
            logger.error(f"Error during path navigation: {e}")
            path_completed = False
        finally:
            logger.info("Stopping robot after path navigation attempt.")
            self.ros_control.stop()

        return path_completed

    def get_skills(self) -> Optional[SkillLibrary]:
        return self.skill_library<|MERGE_RESOLUTION|>--- conflicted
+++ resolved
@@ -185,136 +185,6 @@
         # Create the visualization stream at 5Hz
         self.local_planner_viz_stream = self.local_planner.create_stream(frequency_hz=5.0)
 
-<<<<<<< HEAD
-    def follow_human(self, distance: int = 1.5, timeout: float = 20.0, point: Tuple[int, int] = None):
-        logger.warning(f"Following human for {timeout} seconds...")
-        person_visual_servoing = VisualServoing(tracking_stream=self.person_tracking_stream)
-        start_time = time.time()
-        success = person_visual_servoing.start_tracking(point=point, desired_distance=distance)
-        while person_visual_servoing.running and time.time() - start_time < timeout:
-            output = person_visual_servoing.updateTracking()
-            x_vel = output.get("linear_vel")
-            z_vel = output.get("angular_vel")
-            logger.debug(f"Following human: x_vel: {x_vel}, z_vel: {z_vel}")
-            self.ros_control.move_vel_control(x=x_vel, y=0, yaw=z_vel)
-            time.sleep(0.05)
-        person_visual_servoing.stop_tracking()
-        del person_visual_servoing
-        return success
-
-    def navigate_to(self, object_name: str, distance: float = 1.0, timeout: float = 40.0, max_retries: int = 3):
-        """
-        Navigate to an object identified by name using vision-based tracking and local planner.
-
-        Args:
-            object_name: Name of the object to navigate to
-            distance: Desired distance to maintain from object in meters
-            timeout: Maximum time to spend navigating in seconds
-            max_retries: Maximum number of retries when getting bounding box from Qwen
-
-        Returns:
-            bool: True if navigation was successful, False otherwise
-        """
-        logger.warning(f"Navigating to {object_name} with desired distance {distance}m, timeout {timeout} seconds...")
-
-        # Try to get a bounding box from Qwen with retries
-        bbox = None
-        retry_count = 0
-
-        while bbox is None and retry_count < max_retries:
-            if retry_count > 0:
-                logger.info(f"Retry {retry_count}/{max_retries} to get bounding box for {object_name}")
-                # Wait a moment before retry to let the camera feed update
-                time.sleep(1.0)
-
-            try:
-                bbox, object_size = get_bbox_from_qwen(self.video_stream_ros, object_name=object_name)
-            except Exception as e:
-                logger.error(f"Error querying Qwen: {e}")
-
-            retry_count += 1
-
-        if bbox is None:
-            logger.error(f"Failed to get bounding box for {object_name} after {max_retries} attempts")
-            return False
-
-        logger.info(f"Found {object_name} at {bbox} with size {object_size}")
-
-        # Start the object tracker with the detected bbox
-        self.object_tracker.track(bbox, size=object_size)
-
-        # Create object tracking stream
-        object_tracking_stream = self.object_tracking_stream
-
-        # Create a GenericSubscriber to get latest tracking data
-        tracking_subscriber = GenericSubscriber(object_tracking_stream)
-
-        # Main navigation loop
-        start_time = time.time()
-        goal_reached = False
-        tracking_started = False
-        last_update_time = 0
-        min_update_interval = 0.2  # Update goal at max 5Hz
-
-        while time.time() - start_time < timeout:
-            # Get latest tracking data
-            tracking_data = tracking_subscriber.get_data()
-
-            # Check if we have valid tracking data with targets
-            if tracking_data and tracking_data.get("targets") and tracking_data["targets"] and not tracking_started:
-                target = tracking_data["targets"][0]
-
-                # Only update goal position if we have distance and angle data
-                current_time = time.time()
-                if (
-                    "distance" in target
-                    and "angle" in target
-                    and current_time - last_update_time >= min_update_interval
-                ):
-                    # Convert target distance and angle to xy coordinates in robot frame
-                    logger.info(f"Target distance: {target['distance'] - distance}, Target angle: {target['angle']}")
-                    goal_x_robot, goal_y_robot = distance_angle_to_goal_xy(
-                        target["distance"] - distance,  # Subtract desired distance to stop short
-                        -target["angle"],
-                    )
-
-                    # Update the goal in the local planner
-                    self.local_planner.set_goal((goal_x_robot, goal_y_robot), frame="base_link")
-                    last_update_time = current_time
-                    tracking_started = True
-
-            # Check if goal has been reached (near to object at desired distance)
-            if self.local_planner.is_goal_reached():
-                goal_reached = True
-                logger.info(f"Goal reached! Arrived at {object_name} at desired distance.")
-                break
-
-            # Get planned velocity from local planner
-            vel_command = self.local_planner.plan()
-            x_vel = vel_command.get("x_vel", 0.0)
-            angular_vel = vel_command.get("angular_vel", 0.0)
-
-            # Send velocity command to robot
-            self.ros_control.move_vel_control(x=x_vel, y=0, yaw=angular_vel)
-
-            # Control rate
-            time.sleep(0.05)
-
-        self.ros_control.stop()
-
-        # Clean up tracking subscriber
-        if tracking_subscriber:
-            tracking_subscriber.dispose()
-
-        if goal_reached:
-            logger.info(f"Successfully navigated to {object_name}")
-        else:
-            logger.warning(f"Failed to reach {object_name} within timeout")
-
-        return goal_reached
-
-=======
->>>>>>> d8f6e7eb
     def navigate_to_goal_local(
         self, goal_xy_robot: Tuple[float, float], is_robot_frame=True, timeout: float = 60.0
     ) -> bool:
@@ -372,13 +242,7 @@
 
         return goal_reached
 
-<<<<<<< HEAD
-    def navigate_path_local(
-        self, path: Path, timeout: float = 120.0, stop_event: Optional[threading.Event] = None
-    ) -> bool:
-=======
     def navigate_path_local(self, path: Path, timeout: float = 120.0, goal_theta: Optional[float] = None, stop_event: Optional[threading.Event] = None) -> bool:
->>>>>>> d8f6e7eb
         """
         Navigates the robot along a path of waypoints using the waypoint following capability
         of the VFHPurePursuitPlanner.
