--- conflicted
+++ resolved
@@ -2,19 +2,12 @@
 set -e
 
 # Create supervisor log directory
-<<<<<<< HEAD
+
 mkdir -p /app/assets/output
 
 # Delete old logs
 echo "Cleaning up old Supervisor logs..."
 rm -f /app/assets/output/*.log
-=======
-mkdir -p /dimos/assets/output
-
-# Delete old logs
-echo "Cleaning up old Supervisor logs..."
-rm -f /dimos/assets/output/*.log
->>>>>>> ec3108b9
 
 # Source ROS2 environment
 source /opt/ros/${ROS_DISTRO}/setup.bash
