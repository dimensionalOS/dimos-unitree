# Copyright 2025 Dimensional Inc.
#
# Licensed under the Apache License, Version 2.0 (the "License");
# you may not use this file except in compliance with the License.
# You may obtain a copy of the License at
#
#     http://www.apache.org/licenses/LICENSE-2.0
#
# Unless required by applicable law or agreed to in writing, software
# distributed under the License is distributed on an "AS IS" BASIS,
# WITHOUT WARRANTIES OR CONDITIONS OF ANY KIND, either express or implied.
# See the License for the specific language governing permissions and
# limitations under the License.

"""Agent framework for LLM-based autonomous systems.

This module provides a flexible foundation for creating agents that can:
- Process image and text inputs through LLM APIs
- Store and retrieve contextual information using semantic memory
- Handle tool/function calling
- Process streaming inputs asynchronously

The module offers base classes (Agent, LLMAgent) and concrete implementations
like OpenAIAgent that connect to specific LLM providers.
"""

from __future__ import annotations

# Standard library imports
import ast
import json
import os
import threading
import logging
from typing import Any, Dict, List, Tuple, Optional

# Third-party imports
from dotenv import load_dotenv
from openai import NOT_GIVEN, OpenAI
from pydantic import BaseModel
import reactivex
from reactivex import Observer, create, Observable, empty, operators as RxOps, throw, just
from reactivex.disposable import CompositeDisposable, Disposable
from reactivex.scheduler import ThreadPoolScheduler
from reactivex.subject import Subject

# Local imports
from dimos.agents.memory.base import AbstractAgentSemanticMemory
from dimos.agents.memory.chroma_impl import AgentSemanticMemory
from dimos.agents.prompt_builder.impl import PromptBuilder
from dimos.agents.tokenizer.base import AbstractTokenizer
from dimos.agents.tokenizer.openai_tokenizer import OpenAITokenizer
from dimos.robot.skills import AbstractSkill
from dimos.stream.frame_processor import FrameProcessor
from dimos.stream.video_operators import Operators as MyOps, VideoOperators as MyVidOps
from dimos.utils.threadpool import get_scheduler
from dimos.utils.logging_config import setup_logger

# Initialize environment variables
load_dotenv()

# Initialize logger for the agent module
logger = setup_logger("dimos.agents")

# Constants
_TOKEN_BUDGET_PARTS = 4  # Number of parts to divide token budget
_MAX_SAVED_FRAMES = 100  # Maximum number of frames to save


# -----------------------------------------------------------------------------
# region Agent Base Class
# -----------------------------------------------------------------------------
class Agent:
    """Base agent that manages memory and subscriptions."""

    def __init__(self,
                 dev_name: str = "NA",
                 agent_type: str = "Base",
                 agent_memory: Optional[AbstractAgentSemanticMemory] = None,
                 pool_scheduler: Optional[ThreadPoolScheduler] = None):
        """
        Initializes a new instance of the Agent.

        Args:
            dev_name (str): The device name of the agent.
            agent_type (str): The type of the agent (e.g., 'Base', 'Vision').
            agent_memory (AbstractAgentSemanticMemory): The memory system for the agent.
            pool_scheduler (ThreadPoolScheduler): The scheduler to use for thread pool operations.
                If None, the global scheduler from get_scheduler() will be used.
        """
        self.dev_name = dev_name
        self.agent_type = agent_type
        self.agent_memory = agent_memory or AgentSemanticMemory()
        self.disposables = CompositeDisposable()
        self.pool_scheduler = pool_scheduler if pool_scheduler else get_scheduler()

    def dispose_all(self):
        """Disposes of all active subscriptions managed by this agent."""
        if self.disposables:
            self.disposables.dispose()
        else:
            logger.info("No disposables to dispose.")


# endregion Agent Base Class


# -----------------------------------------------------------------------------
# region LLMAgent Base Class (Generic LLM Agent)
# -----------------------------------------------------------------------------
class LLMAgent(Agent):
    """Generic LLM agent containing common logic for LLM-based agents.

    This class implements functionality for:
      - Updating the query
      - Querying the agent's memory (for RAG)
      - Building prompts via a prompt builder
      - Handling tooling callbacks in responses
      - Subscribing to image and query streams
      - Emitting responses as an observable stream

    Subclasses must implement the `_send_query` method, which is responsible
    for sending the prompt to a specific LLM API.
    
    Attributes:
        query (str): The current query text to process.
        prompt_builder (PromptBuilder): Handles construction of prompts.
        skills (AbstractSkill): Available tools/functions for the agent.
        system_query (str): System prompt for RAG context situations.
        image_detail (str): Detail level for image processing ('low','high','auto').
        max_input_tokens_per_request (int): Maximum input token count.
        max_output_tokens_per_request (int): Maximum output token count.
        max_tokens_per_request (int): Total maximum token count.
        rag_query_n (int): Number of results to fetch from memory.
        rag_similarity_threshold (float): Minimum similarity for RAG results.
        frame_processor (FrameProcessor): Processes video frames.
        output_dir (str): Directory for output files.
        response_subject (Subject): Subject that emits agent responses.
        process_all_inputs (bool): Whether to process every input emission (True) or 
            skip emissions when the agent is busy processing a previous input (False).
    """
    logging_file_memory_lock = threading.Lock()

    def __init__(self,
                 dev_name: str = "NA",
                 agent_type: str = "LLM",
                 agent_memory: Optional[AbstractAgentSemanticMemory] = None,
                 pool_scheduler: Optional[ThreadPoolScheduler] = None, 
                 process_all_inputs: bool = False,
                 system_query: Optional[str] = None,
                 max_output_tokens_per_request: int = 16384,
                 max_input_tokens_per_request: int = 128000):
        """
        Initializes a new instance of the LLMAgent.

        Args:
            dev_name (str): The device name of the agent.
            agent_type (str): The type of the agent.
            agent_memory (AbstractAgentSemanticMemory): The memory system for the agent.
            pool_scheduler (ThreadPoolScheduler): The scheduler to use for thread pool operations.
                If None, the global scheduler from get_scheduler() will be used.
            process_all_inputs (bool): Whether to process every input emission (True) or 
                skip emissions when the agent is busy processing a previous input (False).
        """
        super().__init__(dev_name, agent_type, agent_memory or
                         AgentSemanticMemory(), pool_scheduler)
        # These attributes can be configured by a subclass if needed.
        self.query: Optional[str] = None
        self.prompt_builder: Optional[PromptBuilder] = None
        self.skills: Optional[AbstractSkill] = None
        self.system_query: Optional[str] = system_query
        self.image_detail: str = "low"
        self.max_input_tokens_per_request: int = max_input_tokens_per_request
        self.max_output_tokens_per_request: int = max_output_tokens_per_request
        self.max_tokens_per_request: int = (self.max_input_tokens_per_request +
                                            self.max_output_tokens_per_request)
        self.rag_query_n: int = 4
        self.rag_similarity_threshold: float = 0.45
        self.frame_processor: Optional[FrameProcessor] = None
        self.output_dir: str = os.path.join(os.getcwd(), "assets", "agent")
        self.process_all_inputs: bool = process_all_inputs
        os.makedirs(self.output_dir, exist_ok=True)
        
        # Subject for emitting responses
        self.response_subject = Subject()

    def _update_query(self, incoming_query: Optional[str]) -> None:
        """Updates the query if an incoming query is provided.

        Args:
            incoming_query (str): The new query text.
        """
        if incoming_query is not None:
            self.query = incoming_query

    def _get_rag_context(self) -> Tuple[str, str]:
        """Queries the agent memory to retrieve RAG context.

        Returns:
            Tuple[str, str]: A tuple containing the formatted results (for logging)
            and condensed results (for use in the prompt).
        """
        results = self.agent_memory.query(
            query_texts=self.query,
            n_results=self.rag_query_n,
            similarity_threshold=self.rag_similarity_threshold)
        formatted_results = "\n".join(
            f"Document ID: {doc.id}\nMetadata: {doc.metadata}\nContent: {doc.page_content}\nScore: {score}\n"
            for (doc, score) in results)
        condensed_results = " | ".join(
            f"{doc.page_content}" for (doc, _) in results)
        logger.info(f"Agent Memory Query Results:\n{formatted_results}")
        logger.info("=== Results End ===")
        return formatted_results, condensed_results

    def _build_prompt(self, base64_image: Optional[str],
                      dimensions: Optional[Tuple[int, int]],
                      override_token_limit: bool,
                      condensed_results: str) -> list:
        """Builds a prompt message using the prompt builder.

        Args:
            base64_image (str): Optional Base64-encoded image.
            dimensions (Tuple[int, int]): Optional image dimensions.
            override_token_limit (bool): Whether to override token limits.
            condensed_results (str): The condensed RAG context.

        Returns:
            list: A list of message dictionaries to be sent to the LLM.
        """
        # Budget for each component of the prompt
        budgets = {
            "system_prompt":
                self.max_input_tokens_per_request // _TOKEN_BUDGET_PARTS,
            "user_query":
                self.max_input_tokens_per_request // _TOKEN_BUDGET_PARTS,
            "image":
                self.max_input_tokens_per_request // _TOKEN_BUDGET_PARTS,
            "rag":
                self.max_input_tokens_per_request // _TOKEN_BUDGET_PARTS,
        }

        # Define truncation policies for each component
        policies = {
            "system_prompt": "truncate_end",
            "user_query": "truncate_middle",
            "image": "do_not_truncate",
            "rag": "truncate_end",
        }

        return self.prompt_builder.build(
            user_query=self.query,
            override_token_limit=override_token_limit,
            base64_image=base64_image,
            image_width=dimensions[0] if dimensions is not None else None,
            image_height=dimensions[1] if dimensions is not None else None,
            image_detail=self.image_detail,
            rag_context=condensed_results,
            system_prompt=self.system_query,
            budgets=budgets,
            policies=policies,
        )

    def _handle_tooling(self, response_message, messages):
        """Handles tooling callbacks in the response message.

        If tool calls are present, the corresponding functions are executed and
        a follow-up query is sent.

        Args:
            response_message: The response message containing tool calls.
            messages (list): The original list of messages sent.

        Returns:
            The final response message after processing tool calls, if any.
        """

        # TODO: Make this more generic or move implementation to OpenAIAgent.
        # This is presently OpenAI-specific.
        def _tooling_callback(message, messages, response_message,
                              skills: AbstractSkill):
            has_called_tools = False
            new_messages = []
            for tool_call in message.tool_calls:
                has_called_tools = True
                name = tool_call.function.name
                args = json.loads(tool_call.function.arguments)
                result = skills.call_function(name, **args)
                logger.info(f"Function Call Results: {result}")
                new_messages.append({
                    "role": "tool",
                    "tool_call_id": tool_call.id,
                    "content": str(result),
                    "name": name
                })
            if has_called_tools:
                logger.info("Sending Another Query.")
                messages.append(response_message)
                messages.extend(new_messages)
                # Delegate to sending the query again.
                return self._send_query(messages)
            else:
                logger.info("No Need for Another Query.")
                return None

        if response_message.tool_calls is not None:
            return _tooling_callback(response_message, messages,
                                     response_message, self.skills)
        return None

    def _observable_query(self,
                          observer: Observer,
                          base64_image: Optional[str] = None,
                          dimensions: Optional[Tuple[int, int]] = None,
                          override_token_limit: bool = False,
                          incoming_query: Optional[str] = None):
        """Prepares and sends a query to the LLM, emitting the response to the observer.

        Args:
            observer (Observer): The observer to emit responses to.
            base64_image (str): Optional Base64-encoded image.
            dimensions (Tuple[int, int]): Optional image dimensions.
            override_token_limit (bool): Whether to override token limits.
            incoming_query (str): Optional query to update the agent's query.

        Raises:
            Exception: Propagates any exceptions encountered during processing.
        """
        try:
            self._update_query(incoming_query)
            _, condensed_results = self._get_rag_context()
            messages = self._build_prompt(base64_image, dimensions,
                                          override_token_limit,
                                          condensed_results)
            # logger.debug(f"Sending Query: {messages}")
            logger.info("Sending Query.")
            response_message = self._send_query(messages)
            logger.info(f"Received Response: {response_message}")
            if response_message is None:
                raise Exception("Response message does not exist.")

            # TODO: Make this more generic. The parsed tag and tooling handling may be OpenAI-specific.
            # If no skills are provided or there are no tool calls, emit the response directly.
            if (self.skills is None or
                    self.skills.get_tools() in (None, NOT_GIVEN) or
                    response_message.tool_calls is None):
                final_msg = (response_message.parsed
                             if hasattr(response_message, 'parsed') and
                             response_message.parsed else
<<<<<<< HEAD
                             (response_message.content if hasattr(response_message, 'content') else response_message))
                
=======
                             (response_message.content if hasattr(response_message, 'content') else None))
                # HuggingFace Local returns a string, not a BaseModel
                if final_msg is None:
                    s_fixed = response_message.replace("'", '"')
                    s = ast.literal_eval(s_fixed)
                    final_msg = s[0]['content']
>>>>>>> 3b9e0813
                observer.on_next(final_msg)
                self.response_subject.on_next(final_msg)
            else:
                response_message_2 = self._handle_tooling(
                    response_message, messages)
                final_msg = response_message_2 if response_message_2 is not None else response_message
                if isinstance(final_msg, BaseModel): # TODO: Test
                    final_msg = str(final_msg.content)
                observer.on_next(final_msg)
                self.response_subject.on_next(final_msg)
            observer.on_completed()
        except Exception as e:
            logger.error(f"Query failed in {self.dev_name}: {e}")
            observer.on_error(e)
            self.response_subject.on_error(e)

    def _send_query(self, messages: list) -> Any:
        """Sends the query to the LLM API.

        This method must be implemented by subclasses with specifics of the LLM API.

        Args:
            messages (list): The prompt messages to be sent.

        Returns:
            Any: The response message from the LLM.

        Raises:
            NotImplementedError: Always, unless overridden.
        """
        raise NotImplementedError(
            "Subclasses must implement _send_query method.")

    def _log_response_to_file(self, response, output_dir: str = None):
        """Logs the LLM response to a file.

        Args:
            response: The response message to log.
            output_dir (str): The directory where the log file is stored.
        """
        if output_dir is None:
            output_dir = self.output_dir
        if response is not None:
            with self.logging_file_memory_lock:
                log_path = os.path.join(output_dir, 'memory.txt')
                with open(log_path, 'a') as file:
                    file.write(f"{self.dev_name}: {response}\n")
                logger.info(f"LLM Response [{self.dev_name}]: {response}")

    def subscribe_to_image_processing(
            self, frame_observable: Observable) -> Disposable:
        """Subscribes to a stream of video frames for processing.

        This method sets up a subscription to process incoming video frames.
        Each frame is encoded and then sent to the LLM by directly calling the
        _observable_query method. The response is then logged to a file.

        Args:
            frame_observable (Observable): An observable emitting video frames.

        Returns:
            Disposable: A disposable representing the subscription.
        """
        # Initialize frame processor if not already set
        if self.frame_processor is None:
            self.frame_processor = FrameProcessor(delete_on_init=True)

        print_emission_args = {
            "enabled": True,
            "dev_name": self.dev_name,
            "counts": {}
        }

        def _process_frame(frame) -> Observable:
            """
            Processes a single frame by:
            - Logging the receipt
            - Exporting the frame as a JPEG
            - Encoding the image
            - Filtering out invalid results
            - Sending the encoded image to the LLM via _observable_query
            
            Returns:
                An observable that emits the response from _observable_query.
            """
            return just(frame).pipe(
                MyOps.print_emission(id='B', **print_emission_args),
                RxOps.observe_on(self.pool_scheduler),
                MyOps.print_emission(id='C', **print_emission_args),
                RxOps.subscribe_on(self.pool_scheduler),
                MyOps.print_emission(id='D', **print_emission_args),
                MyVidOps.with_jpeg_export(self.frame_processor,
                                          suffix=f"{self.dev_name}_frame_",
                                          save_limit=_MAX_SAVED_FRAMES),
                MyOps.print_emission(id='E', **print_emission_args),
                MyVidOps.encode_image(),
                MyOps.print_emission(id='F', **print_emission_args),
                RxOps.filter(lambda base64_and_dims: base64_and_dims is not None
                             and base64_and_dims[0] is not None and
                             base64_and_dims[1] is not None),
                MyOps.print_emission(id='G', **print_emission_args),
                RxOps.flat_map(lambda base64_and_dims: create(
                    lambda observer, _: self._observable_query(
                        observer,
                        base64_image=base64_and_dims[0],
                        dimensions=base64_and_dims[1],
                        incoming_query=self.system_query))),
                MyOps.print_emission(id='H', **print_emission_args),
            )

        # Use a mutable flag to ensure only one frame is processed at a time.
        is_processing = [False]

        def process_if_free(frame):
            if not self.process_all_inputs and is_processing[0]:
                # Drop frame if a request is in progress and process_all_inputs is False
                return empty()
            else:
                is_processing[0] = True
                return _process_frame(frame).pipe(
                    MyOps.print_emission(id='I', **print_emission_args),
                    RxOps.observe_on(self.pool_scheduler),
                    MyOps.print_emission(id='J', **print_emission_args),
                    RxOps.subscribe_on(self.pool_scheduler),
                    MyOps.print_emission(id='K', **print_emission_args),
                    RxOps.do_action(
                        on_completed=lambda: is_processing.__setitem__(
                            0, False),
                        on_error=lambda e: is_processing.__setitem__(0, False)),
                    MyOps.print_emission(id='L', **print_emission_args),
                )

        observable = frame_observable.pipe(
            MyOps.print_emission(id='A', **print_emission_args),
            RxOps.flat_map(process_if_free),
            MyOps.print_emission(id='M', **print_emission_args),
        )

        disposable = observable.subscribe(
            on_next=lambda response: self._log_response_to_file(
                response, self.output_dir),
            on_error=lambda e: logger.error(f"Error encountered: {e}"),
            on_completed=lambda: logger.info(
                f"Stream processing completed for {self.dev_name}"))
        self.disposables.add(disposable)
        return disposable

    def subscribe_to_query_processing(
            self, query_observable: Observable) -> Disposable:
        """Subscribes to a stream of queries for processing.

        This method sets up a subscription to process incoming queries by directly
        calling the _observable_query method. The responses are logged to a file.

        Args:
            query_observable (Observable): An observable emitting queries.

        Returns:
            Disposable: A disposable representing the subscription.
        """
        print_emission_args = {
            "enabled": True,
            "dev_name": self.dev_name,
            "counts": {}
        }

        def _process_query(query) -> Observable:
            """
            Processes a single query by logging it and passing it to _observable_query.
            Returns an observable that emits the LLM response.
            """
            return just(query).pipe(
                MyOps.print_emission(id='Pr A', **print_emission_args),
                RxOps.flat_map(lambda query: create(
                    lambda observer, _: self._observable_query(
                        observer, incoming_query=query))),
                MyOps.print_emission(id='Pr B', **print_emission_args),
            )

        # A mutable flag indicating whether a query is currently being processed.
        is_processing = [False]

        def process_if_free(query):
            logger.info(f"Processing Query: {query}")
            if not self.process_all_inputs and is_processing[0]:
                # Drop query if a request is already in progress and process_all_inputs is False
                return empty()
            else:
                is_processing[0] = True
                logger.info("Processing Query.")
                return _process_query(query).pipe(
                    MyOps.print_emission(id='B', **print_emission_args),
                    RxOps.observe_on(self.pool_scheduler),
                    MyOps.print_emission(id='C', **print_emission_args),
                    RxOps.subscribe_on(self.pool_scheduler),
                    MyOps.print_emission(id='D', **print_emission_args),
                    RxOps.do_action(
                        on_completed=lambda: is_processing.__setitem__(
                            0, False),
                        on_error=lambda e: is_processing.__setitem__(0, False)),
                    MyOps.print_emission(id='E', **print_emission_args),
                )

        observable = query_observable.pipe(
            MyOps.print_emission(id='A', **print_emission_args),
            RxOps.flat_map(lambda query: process_if_free(query)),
            MyOps.print_emission(id='F', **print_emission_args))

        disposable = observable.subscribe(
            on_next=lambda response: self._log_response_to_file(
                response, self.output_dir),
            on_error=lambda e: logger.error(
                f"Error processing query for {self.dev_name}: {e}"),
            on_completed=lambda: logger.info(
                f"Stream processing completed for {self.dev_name}"))
        self.disposables.add(disposable)
        return disposable

    def get_response_observable(self) -> Observable:
        """Gets an observable that emits responses from this agent.
        
        Returns:
            Observable: An observable that emits string responses from the agent.
        """
        return self.response_subject.pipe(
            RxOps.observe_on(self.pool_scheduler), 
            RxOps.subscribe_on(self.pool_scheduler),
            RxOps.share())

    def run_observable_query(self, query_text: str) -> Observable:
        """Creates an observable that processes a one-off text query to Agent and emits the response.
        
        This method provides a simple way to send a text query and get an observable
        stream of the response. It's designed for one-off queries rather than
        continuous processing of input streams. Useful for testing and development.
        
        Args:
            query_text (str): The query text to process.
            
        Returns:
            Observable: An observable that emits the response as a string.
        """
        return create(lambda observer, _: self._observable_query(
            observer, incoming_query=query_text)) 

    def dispose_all(self):
        """Disposes of all active subscriptions managed by this agent."""
        super().dispose_all()
        self.response_subject.on_completed()


# endregion LLMAgent Base Class (Generic LLM Agent)


# -----------------------------------------------------------------------------
# region OpenAIAgent Subclass (OpenAI-Specific Implementation)
# -----------------------------------------------------------------------------
class OpenAIAgent(LLMAgent):
    """OpenAI agent implementation that uses OpenAI's API for processing.

    This class implements the _send_query method to interact with OpenAI's API.
    It also sets up OpenAI-specific parameters, such as the client, model name,
    tokenizer, and response model.
    """

    def __init__(self,
                 dev_name: str,
                 agent_type: str = "Vision",
                 query: str = "What do you see?",
                 input_query_stream: Optional[Observable] = None,
                 input_video_stream: Optional[Observable] = None,
                 output_dir: str = os.path.join(os.getcwd(), "assets",
                                                "agent"),
                 agent_memory: Optional[AbstractAgentSemanticMemory] = None,
                 system_query: Optional[str] = None,
                 max_input_tokens_per_request: int = 128000,
                 max_output_tokens_per_request: int = 16384,
                 model_name: str = "gpt-4o",
                 prompt_builder: Optional[PromptBuilder] = None,
                 tokenizer: Optional[AbstractTokenizer] = None,
                 rag_query_n: int = 4,
                 rag_similarity_threshold: float = 0.45,
                 skills: Optional[AbstractSkill] = None,
                 response_model: Optional[BaseModel] = None,
                 frame_processor: Optional[FrameProcessor] = None,
                 image_detail: str = "low",
                 pool_scheduler: Optional[ThreadPoolScheduler] = None,
                 process_all_inputs: Optional[bool] = None,
                 openai_client: Optional[OpenAI] = None):
        """
        Initializes a new instance of the OpenAIAgent.

        Args:
            dev_name (str): The device name of the agent.
            agent_type (str): The type of the agent.
            query (str): The default query text.
            input_query_stream (Observable): An observable for query input.
            input_video_stream (Observable): An observable for video frames.
            output_dir (str): Directory for output files.
            agent_memory (AbstractAgentSemanticMemory): The memory system.
            system_query (str): The system prompt to use with RAG context.
            max_input_tokens_per_request (int): Maximum tokens for input.
            max_output_tokens_per_request (int): Maximum tokens for output.
            model_name (str): The OpenAI model name to use.
            prompt_builder (PromptBuilder): Custom prompt builder.
            tokenizer (AbstractTokenizer): Custom tokenizer for token counting.
            rag_query_n (int): Number of results to fetch in RAG queries.
            rag_similarity_threshold (float): Minimum similarity for RAG results.
            skills (AbstractSkill): Skills available to the agent.
            response_model (BaseModel): Optional Pydantic model for responses.
            frame_processor (FrameProcessor): Custom frame processor.
            image_detail (str): Detail level for images ("low", "high", "auto").
            pool_scheduler (ThreadPoolScheduler): The scheduler to use for thread pool operations.
                If None, the global scheduler from get_scheduler() will be used.
            process_all_inputs (bool): Whether to process all inputs or skip when busy.
                If None, defaults to True for text queries, False for video streams.
            openai_client (OpenAI): The OpenAI client to use. This can be used to specify
                a custom OpenAI client if targetting another provider.
        """
        # Determine appropriate default for process_all_inputs if not provided
        if process_all_inputs is None:
            # Default to True for text queries, False for video streams
            if input_query_stream is not None and input_video_stream is None:
                process_all_inputs = True
            else:
                process_all_inputs = False
                
        super().__init__(
            dev_name=dev_name,
            agent_type=agent_type,
            agent_memory=agent_memory,
            pool_scheduler=pool_scheduler,
            process_all_inputs=process_all_inputs,
            system_query=system_query
        )
        self.client = openai_client or OpenAI()
        self.query = query
        self.output_dir = output_dir
        os.makedirs(self.output_dir, exist_ok=True)

        # Configure skills.
        self.skills = skills

        self.response_model = response_model if response_model is not None else NOT_GIVEN
        self.model_name = model_name
        self.tokenizer = tokenizer or OpenAITokenizer(
            model_name=self.model_name)
        self.prompt_builder = prompt_builder or PromptBuilder(
            self.model_name, tokenizer=self.tokenizer)
        self.rag_query_n = rag_query_n
        self.rag_similarity_threshold = rag_similarity_threshold
        self.image_detail = image_detail
        self.max_output_tokens_per_request = max_output_tokens_per_request
        self.max_input_tokens_per_request = max_input_tokens_per_request
        self.max_tokens_per_request = max_input_tokens_per_request + max_output_tokens_per_request

        # Add static context to memory.
        self._add_context_to_memory()

        self.frame_processor = frame_processor or FrameProcessor(
            delete_on_init=True)
        self.input_video_stream = input_video_stream
        self.input_query_stream = input_query_stream

        # Ensure only one input stream is provided.
        if self.input_video_stream is not None and self.input_query_stream is not None:
            raise ValueError(
                "More than one input stream provided. Please provide only one input stream."
            )

        if self.input_video_stream is not None:
            logger.info("Subscribing to input video stream...")
            self.disposables.add(
                self.subscribe_to_image_processing(self.input_video_stream))
        if self.input_query_stream is not None:
            logger.info("Subscribing to input query stream...")
            self.disposables.add(
                self.subscribe_to_query_processing(self.input_query_stream))

        logger.info("OpenAI Agent Initialized.")

    def _add_context_to_memory(self):
        """Adds initial context to the agent's memory."""
        context_data = [
            ("id0",
             "Optical Flow is a technique used to track the movement of objects in a video sequence."
             ),
            ("id1",
             "Edge Detection is a technique used to identify the boundaries of objects in an image."
             ),
            ("id2",
             "Video is a sequence of frames captured at regular intervals."),
            ("id3",
             "Colors in Optical Flow are determined by the movement of light, and can be used to track the movement of objects."
             ),
            ("id4",
             "Json is a data interchange format that is easy for humans to read and write, and easy for machines to parse and generate."
             ),
        ]
        for doc_id, text in context_data:
            self.agent_memory.add_vector(doc_id, text)

    def _send_query(self, messages: list) -> Any:
        """Sends the query to OpenAI's API.

        Depending on whether a response model is provided, the appropriate API
        call is made.

        Args:
            messages (list): The prompt messages to send.

        Returns:
            The response message from OpenAI.

        Raises:
            Exception: If no response message is returned.
            ConnectionError: If there's an issue connecting to the API.
            ValueError: If the messages or other parameters are invalid.
        """
        try:
            if self.response_model is not NOT_GIVEN:
                response = self.client.beta.chat.completions.parse(
                    model=self.model_name,
                    messages=messages,
                    response_format=self.response_model,
                    tools=(self.skills.get_tools() if self.skills is not None else NOT_GIVEN),
                    max_tokens=self.max_output_tokens_per_request,
                )
            else:
                response = self.client.chat.completions.create(
                    model=self.model_name,
                    messages=messages,
                    max_tokens=self.max_output_tokens_per_request,
                    tools=(self.skills.get_tools()
                           if self.skills is not None else NOT_GIVEN),
                )

            response_message = response.choices[0].message
            if response_message is None:
                logger.error("Response message does not exist.")
                raise Exception("Response message does not exist.")
            return response_message
        except ConnectionError as ce:
            logger.error(f"Connection error with API: {ce}")
            raise
        except ValueError as ve:
            logger.error(f"Invalid parameters: {ve}")
            raise
        except Exception as e:
            logger.error(f"Unexpected error in API call: {e}")
            raise

    def stream_query(self, query_text: str) -> Observable:
        """Creates an observable that processes a text query and emits the response.
        
        This method provides a simple way to send a text query and get an observable
        stream of the response. It's designed for one-off queries rather than
        continuous processing of input streams.
        
        Args:
            query_text (str): The query text to process.
            
        Returns:
            Observable: An observable that emits the response as a string.
        """
        return create(lambda observer, _: self._observable_query(
            observer, incoming_query=query_text))


# endregion OpenAIAgent Subclass (OpenAI-Specific Implementation)<|MERGE_RESOLUTION|>--- conflicted
+++ resolved
@@ -347,17 +347,7 @@
                 final_msg = (response_message.parsed
                              if hasattr(response_message, 'parsed') and
                              response_message.parsed else
-<<<<<<< HEAD
                              (response_message.content if hasattr(response_message, 'content') else response_message))
-                
-=======
-                             (response_message.content if hasattr(response_message, 'content') else None))
-                # HuggingFace Local returns a string, not a BaseModel
-                if final_msg is None:
-                    s_fixed = response_message.replace("'", '"')
-                    s = ast.literal_eval(s_fixed)
-                    final_msg = s[0]['content']
->>>>>>> 3b9e0813
                 observer.on_next(final_msg)
                 self.response_subject.on_next(final_msg)
             else:
